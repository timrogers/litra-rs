--- conflicted
+++ resolved
@@ -1,9 +1,5 @@
-<<<<<<< HEAD
 use clap::{ArgGroup, Parser, Subcommand, builder::TypedValueParser};
 use litra::{Device, DeviceError, DeviceHandle, DeviceResult, DeviceType, Litra};
-=======
-use litra::{Device, DeviceError, DeviceHandle, Litra};
->>>>>>> 13384c9f
 use serde::Serialize;
 use std::fmt;
 use std::num::TryFromIntError;
@@ -267,11 +263,8 @@
     BrightnessPercentageCalculationFailed(TryFromIntError),
     InvalidBrightness(i16),
     DeviceNotFound,
-<<<<<<< HEAD
     MultipleFilterSpecified,
-=======
     MCPError(String),
->>>>>>> 13384c9f
 }
 
 impl fmt::Display for CliError {
@@ -286,11 +279,8 @@
                 write!(f, "Brightness {} lm is not supported", brightness)
             }
             CliError::DeviceNotFound => write!(f, "Device not found."),
-<<<<<<< HEAD
             CliError::MultipleFilterSpecified => write!(f, "Only one filter (--serial-number, --device-path, or --device-type) can be specified at a time."),
-=======
             CliError::MCPError(message) => write!(f, "MCP server error: {}", message),
->>>>>>> 13384c9f
         }
     }
 }
@@ -815,13 +805,9 @@
             device_path,
             device_type,
             value,
-<<<<<<< HEAD
         } => handle_temperature_down_command(serial_number.as_deref(), device_path.as_deref(), device_type.as_ref(), *value),
-=======
-        } => handle_temperature_down_command(serial_number.as_deref(), *value),
         #[cfg(feature = "mcp")]
         Commands::Mcp => handle_mcp_command(),
->>>>>>> 13384c9f
     };
 
     if let Err(error) = result {
